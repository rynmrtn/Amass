--- conflicted
+++ resolved
@@ -73,7 +73,6 @@
 			return nil, nil
 		}
 	}
-<<<<<<< HEAD
 	labels := strings.Split(req.Name, ".")
 	num := len(labels)
     if num > r.enum.Config.MaxDepth + 2 && r.enum.Config.BruteForcing {
@@ -92,24 +91,6 @@
 		}
 	}()
 	return req, nil
-=======
-
-	labels := strings.Split(req.Name, ".")
-	num := len(labels)
-    if num >= r.enum.Config.MaxDepth + 2 && r.enum.Config.BruteForcing {
-        fmt.Println("Max Depth Check Triggered")
-        return nil, nil
-    }
-
-	r.queue.Append(&requests.ResolvedRequest{
-		Name:    req.Name,
-		Domain:  req.Domain,
-		Records: append([]requests.DNSAnswer(nil), req.Records...),
-		Tag:     req.Tag,
-		Source:  req.Source,
-	})
-	return r.checkForSubdomains(ctx, req, tp)
->>>>>>> 654f8c63
 }
 
 func (r *subdomainTask) checkForSubdomains(ctx context.Context, req *requests.DNSRequest, tp pipeline.TaskParams) bool {
