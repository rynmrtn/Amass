// Copyright 2017 Jeff Foley. All rights reserved.
// Use of this source code is governed by Apache 2 LICENSE that can be found in the LICENSE file.

package amass

import (
	"errors"
	"fmt"
	"io"
	"io/ioutil"
	"log"
	"net"
	"net/http"
	"regexp"
	"strconv"
	"strings"
	"sync"
	"time"

	"github.com/OWASP/Amass/amass/utils"
	"github.com/PuerkitoBio/fetchbot"
	"github.com/PuerkitoBio/goquery"
)

// Banner is the ASCII art logo used within help output.
var Banner = `

        .+++:.            :                             .+++.                   
      +W@@@@@@8        &+W@#               o8W8:      +W@@@@@@#.   oW@@@W#+     
     &@#+   .o@##.    .@@@o@W.o@@o       :@@#&W8o    .@#:  .:oW+  .@#+++&#&     
    +@&        &@&     #@8 +@W@&8@+     :@W.   +@8   +@:          .@8           
    8@          @@     8@o  8@8  WW    .@W      W@+  .@W.          o@#:         
    WW          &@o    &@:  o@+  o@+   #@.      8@o   +W@#+.        +W@8:       
    #@          :@W    &@+  &@+   @8  :@o       o@o     oW@@W+        oW@8      
    o@+          @@&   &@+  &@+   #@  &@.      .W@W       .+#@&         o@W.    
     WW         +@W@8. &@+  :&    o@+ #@      :@W&@&         &@:  ..     :@o    
     :@W:      o@# +Wo &@+        :W: +@W&o++o@W. &@&  8@#o+&@W.  #@:    o@+    
      :W@@WWWW@@8       +              :&W@@@@&    &W  .o#@@W&.   :W@WWW@@&     
        +o&&&&+.                                                    +oooo.      

`

const (
	// Version is used to display the current version of Amass.
	Version = "2.8.5"

	// Author is used to display the founder of the amass package.
	Author = "Jeff Foley - @jeff_foley"
)

// Request tag types
const (
	OUTPUT = "amass:output"

	ALT     = "alt"
	ARCHIVE = "archive"
	API     = "api"
	AXFR    = "axfr"
	BRUTE   = "brute"
	CERT    = "cert"
	DNS     = "dns"
	SCRAPE  = "scrape"
)

// The various timing/speed templates for an Amass enumeration.
const (
	Paranoid EnumerationTiming = iota
	Sneaky
	Polite
	Normal
	Aggressive
	Insane
)

var (
	// NumOfFileDescriptors is the maximum number of file descriptors or handles to be in use at once.
	NumOfFileDescriptors int

	// MaxConnections creates a limit for how many network connections will be in use at once.
	MaxConnections utils.Semaphore

	nameStripRE = regexp.MustCompile("^((20)|(25)|(2f)|(3d)|(40))+")
)

// EnumerationTiming represents a speed band for the enumeration to execute within.
type EnumerationTiming int

// Enumeration is the object type used to execute a DNS enumeration with Amass.
type Enumeration struct {
	Config *Config

	// Link graph that collects all the information gathered by the enumeration
	Graph *Graph

	// The channel that will receive the results
	Output chan *Output

	// Broadcast channel that indicates no further writes to the output channel
	Done chan struct{}

	// Logger for error messages
	Log *log.Logger

	// The writer used to save the data operations performed
	DataOptsWriter io.Writer

	// MaxFlow is a Semaphore that restricts the number of names moving through the architecture
	MaxFlow utils.Semaphore

	nameService  *NameService
	addrService  *AddressService
	dnsService   *DNSService
	dataService  *DataManagerService
	altService   *AlterationService
	bruteService *BruteForceService
	activeCert   *ActiveCertService
	dataSources  []Service

	trustedNameFilter *utils.StringFilter
	otherNameFilter   *utils.StringFilter

	// Pause/Resume channels for halting the enumeration
	pause  chan struct{}
	resume chan struct{}
}

func init() {
	NumOfFileDescriptors = (GetFileLimit() / 10) * 9
	MaxConnections = utils.NewSimpleSemaphore(NumOfFileDescriptors)
}

// NewEnumeration returns an initialized Enumeration that has not been started yet.
func NewEnumeration() *Enumeration {
	enum := &Enumeration{
		Config: &Config{
			Ports:           []int{443},
			Recursive:       true,
			MinForRecursive: 1,
			Alterations:     true,
			Timing:          Normal,
		},
		Graph:             NewGraph(),
		Output:            make(chan *Output, 100),
		Done:              make(chan struct{}),
		Log:               log.New(ioutil.Discard, "", 0),
		trustedNameFilter: utils.NewStringFilter(),
		otherNameFilter:   utils.NewStringFilter(),
		pause:             make(chan struct{}),
		resume:            make(chan struct{}),
	}
	enum.nameService = NewNameService(enum)
	enum.addrService = NewAddressService(enum)
	enum.dnsService = NewDNSService(enum)
	enum.dataService = NewDataManagerService(enum)
	enum.altService = NewAlterationService(enum)
	enum.bruteService = NewBruteForceService(enum)
	enum.activeCert = NewActiveCertService(enum)
	enum.dataSources = GetAllSources(enum)
	return enum
}

<<<<<<< HEAD
=======
// CheckConfig runs some sanity checks on the enumeration configuration.
func (e *Enumeration) CheckConfig() error {
	var err error

	if e.Output == nil {
		return errors.New("The configuration did not have an output channel")
	}
	if e.Config.Passive && e.Config.BruteForcing {
		return errors.New("Brute forcing cannot be performed without DNS resolution")
	}
	if e.Config.Passive && e.Config.Active {
		return errors.New("Active enumeration cannot be performed without DNS resolution")
	}
	if e.Config.Passive && e.DataOptsWriter != nil {
		return errors.New("Data operations cannot be saved without DNS resolution")
	}
	if len(e.Config.Ports) == 0 {
		e.Config.Ports = []int{443}
	}
	if len(e.Config.Wordlist) == 0 {
		e.Config.Wordlist, err = getDefaultWordlist()
	}
	if len(e.Config.DisabledDataSources) > 0 {
		e.dataSources = e.Config.ExcludeDisabledDataSources(e.dataSources)
	}

	e.MaxFlow = utils.NewTimedSemaphore(
		e.Config.Timing.ToMaxFlow(),
		e.Config.Timing.ToReleaseDelay())
	return err
}

>>>>>>> 4031ed03
// Start begins the DNS enumeration process for the Amass Enumeration object.
func (e *Enumeration) Start() error {
	if e.Output == nil {
		return errors.New("The enumeration did not have an output channel")
	} else if e.Config.Passive && e.DataOptsWriter != nil {
		return errors.New("Data operations cannot be saved without DNS resolution")
	} else if err := e.Config.CheckSettings(); err != nil {
		return err
	}

	e.MaxFlow = utils.NewTimedSemaphore(e.Config.Timing.ToMaxFlow(), e.Config.Timing.ToReleaseDelay())

	// Select the correct services to be used in this enumeration
	var services []Service
	if !e.Config.Passive {
		services = append(services, e.dnsService, e.dataService, e.activeCert)
	}
	services = append(services, e.nameService, e.addrService)
	if !e.Config.Passive {
		services = append(services, e.altService, e.bruteService)
	}
	// Grab all the data sources
	services = append(services, e.dataSources...)

	for _, srv := range services {
		if err := srv.Start(); err != nil {
			return err
		}
	}

	t := time.NewTicker(3 * time.Second)
loop:
	for {
		select {
		case <-e.Done:
			break loop
		case <-e.PauseChan():
			t.Stop()
		case <-e.ResumeChan():
			t = time.NewTicker(3 * time.Second)
		case <-t.C:
			done := true

			for _, srv := range services {
				if srv.IsActive() {
					done = false
					break
				}
			}

			if done {
				break loop
			}
		}
	}
	t.Stop()
	for _, srv := range services {
		srv.Stop()
	}
	time.Sleep(2 * time.Second)
	close(e.Output)
	return nil
}

// Pause temporarily halts the enumeration.
func (e *Enumeration) Pause() {
	e.pause <- struct{}{}
}

// PauseChan returns the channel that is signaled when Pause is called.
func (e *Enumeration) PauseChan() <-chan struct{} {
	return e.pause
}

// Resume causes a previously paused enumeration to resume execution.
func (e *Enumeration) Resume() {
	e.resume <- struct{}{}
}

// ResumeChan returns the channel that is signaled when Resume is called.
func (e *Enumeration) ResumeChan() <-chan struct{} {
	return e.resume
}

//-------------------------------------------------------------------------------------------------
// Various events that takes place between Amass engine services
//-------------------------------------------------------------------------------------------------

// NewNameEvent signals the NameService of a newly discovered DNS name.
func (e *Enumeration) NewNameEvent(req *Request) {
	if req == nil || req.Name == "" || req.Domain == "" {
		return
	}

	req.Name = strings.ToLower(utils.RemoveAsteriskLabel(req.Name))
	req.Domain = strings.ToLower(req.Domain)

	tt := TrustedTag(req.Tag)
	if !tt && e.otherNameFilter.Duplicate(req.Name) {
		return
	} else if tt && e.trustedNameFilter.Duplicate(req.Name) {
		return
	}

	if !e.Config.Passive {
		e.MaxFlow.Acquire(1)
	}
	go e.nameService.SendRequest(req)
}

// NewAddressEvent signals the AddressService of a newly discovered address.
func (e *Enumeration) NewAddressEvent(req *Request) {
	if req == nil || req.Address == "" {
		return
	}
	go e.addrService.SendRequest(req)
}

// NewSubdomainEvent signals the services of a newly discovered subdomain name.
func (e *Enumeration) NewSubdomainEvent(req *Request, times int) {
	if req == nil || req.Name == "" || req.Domain == "" {
		return
	}

	// CNAMEs are not a proper subdomain
	if e.Graph.CNAMENode(req.Name) != nil {
		return
	}

	if e.Config.BruteForcing && e.Config.Recursive {
		go e.bruteService.NewSubdomain(req, times)
	}
	go e.dnsService.NewSubdomain(req, times)
}

// ResolveNameEvent sends a request to be resolved by the DNS service.
func (e *Enumeration) ResolveNameEvent(req *Request) {
	if req == nil || req.Name == "" || req.Domain == "" {
		if !e.Config.Passive {
			e.MaxFlow.Release(1)
		}
		return
	}

	if e.Config.Blacklisted(req.Name) || (!TrustedTag(req.Tag) &&
		e.dnsService.GetWildcardType(req) == WildcardTypeDynamic) {
		if !e.Config.Passive {
			e.MaxFlow.Release(1)
		}
		return
	}
	go e.dnsService.SendRequest(req)
}

// ResolvedNameEvent signals the NameService of a newly resolved DNS name.
func (e *Enumeration) ResolvedNameEvent(req *Request) {
	if !TrustedTag(req.Tag) && e.dnsService.MatchesWildcard(req) {
		return
	}
	go e.nameService.Resolved(req)
}

// CheckedNameEvent signals all services interested in acting on new validated DNS names.
func (e *Enumeration) CheckedNameEvent(req *Request) {
	go e.dataService.SendRequest(req)

	if e.Config.Alterations {
		go e.altService.SendRequest(req)
	}

	for _, source := range e.dataSources {
		go source.SendRequest(req)
	}
}

// ReverseDNSSweepEvent requests that a reverse DNS sweep be performed.
func (e *Enumeration) ReverseDNSSweepEvent(req *Request) {
	if e.Config.Passive {
		return
	}

	_, cidr, _, err := IPRequest(req.Address)
	if err != nil {
		e.Log.Printf("%v", err)
		return
	}

	go e.dnsService.ReverseDNSSweep(req.Address, cidr)
}

// ActiveCertEvent requests that a certificate be pulled and parsed for DNS names.
func (e *Enumeration) ActiveCertEvent(req *Request) {
	if e.Config.Active {
		go e.activeCert.SendRequest(req)
	}
}

// OutputEvent sends enumeration output to the package API caller.
func (e *Enumeration) OutputEvent(out *Output) {
	e.Output <- out
}

// TrustedTag returns true when the tag parameter is of a type that should be trusted even
// facing DNS wildcards.
func TrustedTag(tag string) bool {
	if tag == DNS || tag == CERT || tag == ARCHIVE || tag == AXFR {
		return true
	}
	return false
}

// ToMaxFlow returns the maximum number of names Amass should handle at once.
func (t EnumerationTiming) ToMaxFlow() int {
	var result int

	switch t {
	case Paranoid:
		result = 10
	case Sneaky:
		result = 30
	case Polite:
		result = 100
	case Normal:
		result = 333
	case Aggressive:
		result = 1000
	case Insane:
		result = 10000
	}
	return result
}

// ToReleaseDelay returns the minimum delay between each MaxFlow semaphore release.
func (t EnumerationTiming) ToReleaseDelay() time.Duration {
	var result time.Duration

	switch t {
	case Paranoid:
		result = 100 * time.Millisecond
	case Sneaky:
		result = 33 * time.Millisecond
	case Polite:
		result = 10 * time.Millisecond
	case Normal:
		result = 3 * time.Millisecond
	case Aggressive:
		result = time.Millisecond
	case Insane:
		result = 100 * time.Microsecond
	}
	return result
}

// ToReleasesPerSecond returns the number of releases performed on MaxFlow each second.
func (t EnumerationTiming) ToReleasesPerSecond() int {
	var result int

	switch t {
	case Paranoid:
		result = 10
	case Sneaky:
		result = 30
	case Polite:
		result = 100
	case Normal:
		result = 333
	case Aggressive:
		result = 1000
	case Insane:
		result = 10000
	}
	return result
}

// GetAllSources returns a slice of all data source services, initialized and ready.
func GetAllSources(e *Enumeration) []Service {
	return []Service{
		NewArchiveIt(e),
		NewArchiveToday(e),
		NewArquivo(e),
		NewAsk(e),
		NewBaidu(e),
		NewBing(e),
		NewCensys(e),
		NewCertDB(e),
		NewCertSpotter(e),
		NewCommonCrawl(e),
		NewCrtsh(e),
		//NewDNSDB(e),
		NewDNSDumpster(e),
		NewDNSTable(e),
		NewDogpile(e),
		NewEntrust(e),
		NewExalead(e),
		NewFindSubdomains(e),
		NewGoogle(e),
		NewHackerTarget(e),
		NewIPv4Info(e),
		NewLoCArchive(e),
		NewNetcraft(e),
		NewOpenUKArchive(e),
		NewPTRArchive(e),
		NewRiddler(e),
		NewRobtex(e),
		NewSiteDossier(e),
		NewThreatCrowd(e),
		NewUKGovArchive(e),
		NewVirusTotal(e),
		NewWayback(e),
		NewYahoo(e),
	}
}

// GetAllSourceNames returns the names of all the available data sources.
func (e *Enumeration) GetAllSourceNames() []string {
	var names []string

	for _, source := range e.dataSources {
		names = append(names, source.String())
	}
	return names
}

// Clean up the names scraped from the web.
func cleanName(name string) string {
	if i := nameStripRE.FindStringIndex(name); i != nil {
		name = name[i[1]:]
	}
	name = strings.TrimSpace(strings.ToLower(name))
	// Remove dots at the beginning of names
	if len(name) > 1 && name[0] == '.' {
		name = name[1:]
	}
	return name
}

//-------------------------------------------------------------------------------------------------
// Web archive crawler implementation
//-------------------------------------------------------------------------------------------------

func crawl(service Service, base, domain, sub string) ([]string, error) {
	var results []string
	var filterMutex sync.Mutex
	filter := make(map[string]struct{})

	year := strconv.Itoa(time.Now().Year())
	mux := fetchbot.NewMux()
	links := make(chan string, 50)
	names := make(chan string, 50)
	linksFilter := make(map[string]struct{})

	mux.HandleErrors(fetchbot.HandlerFunc(func(ctx *fetchbot.Context, res *http.Response, err error) {
		//service.Config.Log.Printf("Crawler error: %s %s - %v", ctx.Cmd.Method(), ctx.Cmd.URL(), err)
	}))

	mux.Response().Method("GET").ContentType("text/html").Handler(fetchbot.HandlerFunc(
		func(ctx *fetchbot.Context, res *http.Response, err error) {
			filterMutex.Lock()
			defer filterMutex.Unlock()

			u := res.Request.URL.String()
			if _, found := filter[u]; found {
				return
			}
			filter[u] = struct{}{}

			linksAndNames(domain, ctx, res, links, names)
		}))

	f := fetchbot.New(fetchbot.HandlerFunc(func(ctx *fetchbot.Context, res *http.Response, err error) {
		mux.Handle(ctx, res, err)
	}))
	setFetcherConfig(f)

	q := f.Start()
	u := fmt.Sprintf("%s/%s/%s", base, year, sub)
	if _, err := q.SendStringGet(u); err != nil {
		return results, fmt.Errorf("Crawler error: GET %s - %v", u, err)
	}

	t := time.NewTimer(10 * time.Second)
loop:
	for {
		select {
		case l := <-links:
			if _, ok := linksFilter[l]; ok {
				continue
			}
			linksFilter[l] = struct{}{}
			q.SendStringGet(l)
		case n := <-names:
			results = utils.UniqueAppend(results, n)
		case <-t.C:
			go func() {
				q.Cancel()
			}()
		case <-q.Done():
			break loop
		case <-service.Quit():
			break loop
		}
	}
	return results, nil
}

func linksAndNames(domain string, ctx *fetchbot.Context, res *http.Response, links, names chan string) error {
	// Process the body to find the links
	doc, err := goquery.NewDocumentFromResponse(res)
	if err != nil {
		return fmt.Errorf("crawler error: %s %s - %s", ctx.Cmd.Method(), ctx.Cmd.URL(), err)
	}

	re := utils.SubdomainRegex(domain)
	doc.Find("a[href]").Each(func(i int, s *goquery.Selection) {
		val, _ := s.Attr("href")
		// Resolve address
		u, err := ctx.Cmd.URL().Parse(val)
		if err != nil {
			return
		}

		if sub := re.FindString(u.String()); sub != "" {
			names <- sub
			links <- u.String()
		}
	})
	return nil
}

func setFetcherConfig(f *fetchbot.Fetcher) {
	d := net.Dialer{}
	f.HttpClient = &http.Client{
		Timeout: 10 * time.Second,
		Transport: &http.Transport{
			DialContext:           d.DialContext,
			MaxIdleConns:          200,
			IdleConnTimeout:       5 * time.Second,
			TLSHandshakeTimeout:   5 * time.Second,
			ExpectContinueTimeout: 5 * time.Second,
		},
	}
	f.CrawlDelay = 1 * time.Second
	f.DisablePoliteness = true
	f.UserAgent = utils.UserAgent
}<|MERGE_RESOLUTION|>--- conflicted
+++ resolved
@@ -159,47 +159,14 @@
 	return enum
 }
 
-<<<<<<< HEAD
-=======
-// CheckConfig runs some sanity checks on the enumeration configuration.
-func (e *Enumeration) CheckConfig() error {
-	var err error
-
-	if e.Output == nil {
-		return errors.New("The configuration did not have an output channel")
-	}
-	if e.Config.Passive && e.Config.BruteForcing {
-		return errors.New("Brute forcing cannot be performed without DNS resolution")
-	}
-	if e.Config.Passive && e.Config.Active {
-		return errors.New("Active enumeration cannot be performed without DNS resolution")
-	}
-	if e.Config.Passive && e.DataOptsWriter != nil {
-		return errors.New("Data operations cannot be saved without DNS resolution")
-	}
-	if len(e.Config.Ports) == 0 {
-		e.Config.Ports = []int{443}
-	}
-	if len(e.Config.Wordlist) == 0 {
-		e.Config.Wordlist, err = getDefaultWordlist()
-	}
-	if len(e.Config.DisabledDataSources) > 0 {
-		e.dataSources = e.Config.ExcludeDisabledDataSources(e.dataSources)
-	}
-
-	e.MaxFlow = utils.NewTimedSemaphore(
-		e.Config.Timing.ToMaxFlow(),
-		e.Config.Timing.ToReleaseDelay())
-	return err
-}
-
->>>>>>> 4031ed03
 // Start begins the DNS enumeration process for the Amass Enumeration object.
 func (e *Enumeration) Start() error {
 	if e.Output == nil {
 		return errors.New("The enumeration did not have an output channel")
 	} else if e.Config.Passive && e.DataOptsWriter != nil {
 		return errors.New("Data operations cannot be saved without DNS resolution")
+	} else if len(e.Config.DisabledDataSources) > 0 {
+		e.dataSources = e.Config.ExcludeDisabledDataSources(e.dataSources)
 	} else if err := e.Config.CheckSettings(); err != nil {
 		return err
 	}
