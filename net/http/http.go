--- conflicted
+++ resolved
@@ -45,20 +45,13 @@
 )
 
 var (
-<<<<<<< HEAD
+  // UserAgent is the default user agent used by Amass during HTTP requests.
+	UserAgent       string
 	subRE           = dns.AnySubdomainRegex()
-	crawlFileEnds   = []string{"html", "do", "action", "cgi"}
+	crawlRE         = regexp.MustCompile(`\.\w{2,6}($|\?|#)`)
+  crawlFileEnds   = []string{"html", "do", "action", "cgi"}
 	crawlFileStarts = []string{"js", "htm", "as", "php", "inc"}
-	crawlRE         = regexp.MustCompile(`\.[a-z0-9]{2,6}($|\?|#)`)
-	nameStripRE     = regexp.MustCompile(`^u[0-9a-f]{4}|20|22|25|2b|2f|3d|3a|40`)
-=======
-	// UserAgent is the default user agent used by Amass during HTTP requests.
-	UserAgent      string
-	subRE          = dns.AnySubdomainRegex()
-	crawlRE        = regexp.MustCompile(`\.\w{3,4}($|\?)`)
-	crawlFileTypes = []string{".html", ".htm", "xhtml", ".js", ".php"}
-	nameStripRE    = regexp.MustCompile(`^u[0-9a-f]{4}|20|22|25|2b|2f|3d|3a|40`)
->>>>>>> 6fa74e92
+  nameStripRE     = regexp.MustCompile(`^u[0-9a-f]{4}|20|22|25|2b|2f|3d|3a|40`)
 )
 
 // DefaultClient is the same HTTP client used by the package methods.
